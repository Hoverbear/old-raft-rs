--- conflicted
+++ resolved
@@ -85,15 +85,10 @@
            peers: HashMap<ServerId, SocketAddr>,
            store: S,
            state_machine: M) -> Result<(Server<S, M>, EventLoop<Server<S, M>>)> {
-<<<<<<< HEAD
-        scoped_assert!(!peers.contains_key(&id), "peer set must not contain the local server");
-=======
-
         if peers.contains_key(&id) {
             return Err(Error::Raft(ErrorKind::InvalidPeerSet))
         }
 
->>>>>>> ecd9f528
         let replica = Replica::new(id, peers.keys().cloned().collect(), store, state_machine);
         let mut event_loop = try!(EventLoop::<Server<S, M>>::new());
         let listener = try!(TcpListener::bind(&addr));
